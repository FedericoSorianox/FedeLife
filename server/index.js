--- conflicted
+++ resolved
@@ -124,7 +124,6 @@
         
     } catch (error) {
         console.error('❌ Error conectando a MongoDB:', error);
-<<<<<<< HEAD
         console.log('❌ Código de error:', error.code);
         console.log('❌ Nombre de error:', error.name);
         
@@ -139,17 +138,6 @@
         
         // No salir del proceso, continuar sin base de datos
         // El servidor puede funcionar para servir archivos estáticos
-=======
-        console.error('❌ Código de error:', error.code);
-        console.error('❌ Nombre de error:', error.name);
-        
-        if (process.env.NODE_ENV === 'production') {
-            console.error('🚨 Error crítico en producción. Saliendo...');
-            process.exit(1);
-        } else {
-            console.log('⚠️ Continuando sin MongoDB en desarrollo...');
-        }
->>>>>>> e6a82fd4
     }
 }
 
